--- conflicted
+++ resolved
@@ -11,12 +11,5 @@
   - dask
   - graphviz
   - python-graphviz
-<<<<<<< HEAD
   - ipython
-=======
-  - ipython
-  - zarr
-  - pip:
-    - coveralls
-    - pytest-cov
->>>>>>> 3138f353
+  - zarr