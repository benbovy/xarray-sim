from enum import Enum
import itertools
import warnings

import attr
from attr._make import _CountingAttr
from .utils import variables_dict


class VarType(Enum):
    VARIABLE = "variable"
    ON_DEMAND = "on_demand"
    FOREIGN = "foreign"
    GROUP = "group"


class VarIntent(Enum):
    IN = "in"
    OUT = "out"
    INOUT = "inout"


def compute(self, method):
    """A decorator that, when applied to an on-demand variable, returns a
    value for that variable.

    """
    self.metadata["compute"] = method

    return method


# monkey patch, waiting for cleaner solution:
# https://github.com/python-attrs/attrs/issues/340
_CountingAttr.compute = compute


def _as_dim_tuple(dims):
    """Return a tuple from one or more combination(s) of dimension labels
    given in `dims` either as a tuple, str or list.

    Also ensure that the number of dimensions for each item in the
    sequence is unique, e.g., dims=[('x', 'y'), ('y', 'x')] is
    ambiguous and thus not allowed.

    """
    if not len(dims):
        dims = [()]
    elif isinstance(dims, str):
        dims = [(dims,)]
    elif isinstance(dims, list):
        dims = [tuple([d]) if isinstance(d, str) else tuple(d) for d in dims]
    else:
        dims = [dims]

    # check ndim uniqueness could be simpler but provides detailed error msg
    def fget_ndim(dims):
        return len(dims)

    dims_sorted = sorted(dims, key=fget_ndim)
    ndim_groups = [list(g) for _, g in itertools.groupby(dims_sorted, fget_ndim)]

    if len(ndim_groups) != len(dims):
        invalid_dims = [g for g in ndim_groups if len(g) > 1]
        invalid_msg = " and ".join(
            ", ".join(str(d) for d in group) for group in invalid_dims
        )
        raise ValueError(
            "the following combinations of dimension labels "
            f"are ambiguous for a variable: {invalid_msg}"
        )

    return tuple(dims)


def _as_group_tuple(groups, group):
    if groups is None:
        groups = []
    elif isinstance(groups, str):
        groups = [groups]
    else:
        groups = list(groups)

    if group is not None:
        warnings.warn(
            "Setting variable group using `group` is depreciated; use `groups`.",
            FutureWarning,
            stacklevel=2,
        )
        if group not in groups:
            groups.append(group)

    return tuple(groups)


def variable(
    dims=(),
    intent="in",
    group=None,
    groups=None,
    default=attr.NOTHING,
    validator=None,
    static=False,
    description="",
    attrs=None,
):
    """Create a variable.

    Variables store useful metadata such as dimension labels, a short
    description, a default value, validators or custom,
    user-provided metadata.

    Variables are the primitives of the modeling framework, they
    define the interface of each process in a model.

    Variables should be declared exclusively as class attributes in
    process classes (i.e., classes decorated with :func:`process`).

    Parameters
    ----------
    dims : str or tuple or list, optional
        Dimension label(s) of the variable. An empty tuple
        corresponds to a scalar variable (default), a string or a 1-length
        tuple corresponds to a 1-d variable and a n-length tuple corresponds to
        a n-d variable. A list of str or tuple items may also be provided if
        the variable accepts different numbers of dimensions.
        This should not include a time dimension, which may always be added.
    intent : {'in', 'out', 'inout'}, optional
        Defines whether the variable is an input (i.e., the process needs the
        variable's value for its computation), an output (i.e., the process
        computes a value for the variable) or both an input/output (i.e., the
        process may update the value of the variable).
        (default: input).
    group : str, optional
        Variable group (depreciated, use ``groups`` instead).
    groups : str or list, optional
        Variable group(s).
    default : any, optional
        Single default value for the variable, ignored when ``intent='out'``
        (default: NOTHING). A default value may also be set using a decorator.
    validator : callable or list of callable, optional
        Function that could be called before or during a simulation (or when
        creating a new process instance) to check the value given
        for the variable.
        The function must accept three arguments:

        - the process instance (useful for accessing the value of other
          variables in that process)
        - the variable object (useful for accessing the variable metadata)
        - the value to be validated.

        The function should throw an exception in case where an invalid value
        is given.
        If a ``list`` is passed, its items are all are treated as validators.
        The validator can also be set using decorator notation.
    static : bool, optional
        If True, the value of the (input) variable must be set once
        before the simulation starts and cannot be further updated
        externally (default: False). Note that it doesn't prevent updating
        the value internally, i.e., from within the process class in which
        the variable is declared if ``intent`` is set to 'out' or 'inout',
        or from another process class (foreign variable).
    description : str, optional
        Short description of the variable.
    attrs : dict, optional
        Dictionnary of additional metadata (e.g., standard_name,
        units, math_symbol...).

    See Also
    --------
    :func:`attr.ib`
    :mod:`attr.validators`

    """
    metadata = {
        "var_type": VarType.VARIABLE,
        "dims": _as_dim_tuple(dims),
        "intent": VarIntent(intent),
        "groups": _as_group_tuple(groups, group),
        "static": static,
        "attrs": attrs or {},
        "description": description,
    }

    if VarIntent(intent) == VarIntent.OUT:
        _init = False
        _repr = False
    else:
        _init = True
        _repr = True

    return attr.attrib(
        metadata=metadata,
        default=default,
        validator=validator,
        init=_init,
        repr=_repr,
        kw_only=True,
    )


def on_demand(dims=(), group=None, groups=None, description="", attrs=None):
    """Create a variable that is computed on demand.

    Instead of being computed systematically at every step of a simulation
    or at initialization, its value is only computed (or re-computed)
    each time when it is needed.

    Like other variables, such variable should be declared in a
    process class. Additionally, it requires its own method to compute
    its value, which must be defined in the same class and decorated
    (e.g., using `@myvar.compute` if the name of the variable is
    `myvar`).

    An on-demand variable is always an output variable (i.e., intent='out').

    Its computation usually involves other variables, although this is
    not required.

    These variables may be useful, e.g., for model diagnostics.

    Parameters
    ----------
    dims : str or tuple or list, optional
        Dimension label(s) of the variable. An empty tuple
        corresponds to a scalar variable (default), a string or a 1-length
        tuple corresponds to a 1-d variable and a n-length tuple corresponds to
        a n-d variable. A list of str or tuple items may also be provided if
        the variable accepts different numbers of dimensions.
        This should not include a time dimension, which may always be added.
    group : str, optional
        Variable group (depreciated, use ``groups`` instead).
    groups : str or list, optional
        Variable group(s).
    description : str, optional
        Short description of the variable.
    attrs : dict, optional
        Dictionnary of additional metadata (e.g., standard_name,
        units, math_symbol...).

    See Also
    --------
    :func:`variable`

    """
    metadata = {
        "var_type": VarType.ON_DEMAND,
        "dims": _as_dim_tuple(dims),
        "intent": VarIntent.OUT,
        "groups": _as_group_tuple(groups, group),
        "attrs": attrs or {},
        "description": description,
    }

    return attr.attrib(metadata=metadata, init=False, repr=False)


def foreign(other_process_cls, var_name, intent="in"):
    """Create a reference to a variable that is defined in another
    process class.

    Parameters
    ----------
    other_process_cls : class
        Class in which the variable is defined.
    var_name : str
        Name of the corresponding variable declared in `other_process_cls`.
    intent : {'in', 'out'}, optional
        Defines whether the foreign variable is an input (i.e., the process
        needs the variable's value for its computation), an output (i.e., the
        process computes a value for the variable).
        (default: input).

    See Also
    --------
    :func:`variable`

    Notes
    -----
    Unlike for :func:`variable`, ``intent='inout'`` is not supported
    here (i.e., the process may not update the value of a foreign
    variable) as it would result in ambiguous process ordering in a
    model.

    """
    if intent == "inout":
        raise ValueError("intent='inout' is not supported for foreign variables")

<<<<<<< HEAD
    description = variables_dict(other_process_cls)[var_name].metadata["description"]
=======
    description = (
        f"Reference to variable {var_name!r} defined "
        f"in class {other_process_cls.__name__!r}"
    )
>>>>>>> 25a250c4

    metadata = {
        "var_type": VarType.FOREIGN,
        "other_process_cls": other_process_cls,
        "var_name": var_name,
        "intent": VarIntent(intent),
        "description": description,
    }

    if VarIntent(intent) == VarIntent.OUT:
        _init = False
        _repr = False
    else:
        _init = True
        _repr = True

    return attr.attrib(metadata=metadata, init=_init, repr=_repr, kw_only=True)


def group(name):
    """Create a special variable which value returns an iterable of values of
    variables in a model that all belong to the same group.

    Access to the variable values is read-only (i.e., intent='in').

    Good examples of using group variables are processes that
    aggregate (e.g., sum, product, mean) the values of variables that
    are defined in various other processes in a model.

    Parameters
    ----------
    name : str
        Name of the group.

    See Also
    --------
    :func:`variable`

    """
    description = f"Iterable of all variables that belong to group {name!r}"

    metadata = {
        "var_type": VarType.GROUP,
        "group": name,
        "intent": VarIntent.IN,
        "description": description,
    }

    return attr.attrib(
        metadata=metadata, init=True, repr=True, default=tuple(), kw_only=True
    )<|MERGE_RESOLUTION|>--- conflicted
+++ resolved
@@ -286,14 +286,7 @@
     if intent == "inout":
         raise ValueError("intent='inout' is not supported for foreign variables")
 
-<<<<<<< HEAD
     description = variables_dict(other_process_cls)[var_name].metadata["description"]
-=======
-    description = (
-        f"Reference to variable {var_name!r} defined "
-        f"in class {other_process_cls.__name__!r}"
-    )
->>>>>>> 25a250c4
 
     metadata = {
         "var_type": VarType.FOREIGN,
