"""
xarray extensions (accessors).

"""
from collections import defaultdict
import warnings

import attr
import numpy as np
from xarray import as_variable, Dataset, register_dataset_accessor

from .drivers import XarraySimulationDriver
from .model import Model
<<<<<<< HEAD
from .utils import variables_dict
=======
from .stores import InMemoryOutputStore
from .utils import Frozen, variables_dict
>>>>>>> d5db973f


@register_dataset_accessor("filter")
def filter_accessor(dataset):
    """A temporary hack until ``filter`` is available in xarray (GH916)."""

    def filter(func=None, like=None, regex=None):
        variables = {k: v for k, v in dataset._variables.items() if func(v)}
        coord_names = [c for c in dataset._coord_names if c in variables]

        return dataset._replace_vars_and_dims(variables, coord_names=coord_names)

    return filter


def _maybe_get_model_from_context(model):
    """Return the given model or try to find it in the context if there was
    none supplied.
    """
    if model is None:
        try:
            return Model.get_context()
        except TypeError:
            raise TypeError("No model found in context")

    if not isinstance(model, Model):
        raise TypeError(f"{model} is not an instance of xsimlab.Model")

    return model


def as_variable_key(key):
    """Returns ``key`` as a tuple of the form
    ``('process_name', 'var_name')``.

    If ``key`` is given as a string, then process name and variable
    name must be separated unambiguously by '__' (double underscore)
    and must not be empty.

    """
    key_tuple = None

    if isinstance(key, tuple) and len(key) == 2:
        key_tuple = key

    elif isinstance(key, str):
        key_split = key.split("__")
        if len(key_split) == 2:
            p_name, var_name = key_split
            if p_name and var_name:
                key_tuple = (p_name, var_name)

    if key_tuple is None:
        raise ValueError(f"{key!r} is not a valid input variable key")

    return key_tuple


def _flatten_inputs(input_vars):
    """Returns ``input_vars`` as a flat dictionary where keys are tuples in
    the form ``(process_name, var_name)``. Raises an error if the
    given format appears to be invalid.

    """
    flatten_vars = {}

    for key, val in input_vars.items():
        if isinstance(key, str) and isinstance(val, dict):
            for var_name, var_value in val.items():
                flatten_vars[(key, var_name)] = var_value

        else:
            flatten_vars[as_variable_key(key)] = val

    return flatten_vars


def _flatten_outputs(output_vars):
    """Returns ``output_vars`` as a flat dictionary where keys are clock
    names (or None) and values are lists of tuples in the form
    ``(process_name, var_name)``.

    """
    flatten_vars = {}

    for clock, out_vars in output_vars.items():
        if isinstance(out_vars, dict):
            var_list = []
            for p_name, var_names in out_vars.items():
                if isinstance(var_names, str):
                    var_list.append((p_name, var_names))
                else:
                    var_list += [(p_name, vname) for vname in var_names]

        elif isinstance(out_vars, (tuple, str)):
            var_list = [as_variable_key(out_vars)]

        elif isinstance(out_vars, list):
            var_list = [as_variable_key(k) for k in out_vars]

        else:
            raise ValueError(
                f"Cannot interpret {out_vars!r} as valid output variable key(s)"
            )

        flatten_vars[clock] = var_list

    return flatten_vars


@register_dataset_accessor("xsimlab")
class SimlabAccessor:
    """Simlab extension to :class:`xarray.Dataset`."""

    _clock_key = "__xsimlab_output_clock__"
    _master_clock_key = "__xsimlab_master_clock__"
    _output_vars_key = "__xsimlab_output_vars__"

    def __init__(self, ds):
        self._ds = ds
        self._master_clock_dim = None
        self._clock_coords = None

    @property
    def clock_coords(self):
        """Mapping from clock dimensions to :class:`xarray.DataArray` objects
        corresponding to their coordinates.

        Cannot be modified directly.
        """
        if self._clock_coords is None:
            self._clock_coords = {
                k: coord
                for k, coord in self._ds.coords.items()
                if self._clock_key in coord.attrs
            }

        return Frozen(self._clock_coords)

    @property
    def clock_sizes(self):
        """Mapping from clock dimensions to lengths.

        Cannot be modified directly.
        """
        return Frozen({k: coord.size for k, coord in self.clock_coords.items()})

    @property
    def master_clock_dim(self):
        """Dimension used as master clock for model runs. Returns None
        if no dimension is set as master clock.

        See Also
        --------
        :meth:`Dataset.xsimlab.update_clocks`

        """
        # it is fine to cache the value here as inconsistency may appear
        # only when deleting the master clock coordinate from the dataset,
        # which would raise early anyway

        if self._master_clock_dim is not None:
            return self._master_clock_dim
        else:
            for c in self._ds.coords.values():
                if c.attrs.get(self._master_clock_key, False):
                    dim = c.dims[0]
                    self._master_clock_dim = dim
                    return dim
            return None

    @property
    def master_clock_coord(self):
        """Master clock coordinate (as a :class:`xarray.DataArray` object).

        Returns None if no master clock is defined in the dataset.
        """
        return self._ds.get(self.master_clock_dim)

    @property
    def nsteps(self):
        """Number of simulation steps, computed from the master
        clock coordinate.

        Returns 0 if no master clock is defined in the dataset.

        """
        if self.master_clock_dim is None:
            return 0
        else:
            return self._ds[self.master_clock_dim].size - 1

    def get_output_save_steps(self):
        """Returns save steps for each clock as boolean values.

        Returns
        -------
        save_steps : :class:`xarray.Dataset`
            A new Dataset with boolean data variables for each clock
            dimension other than the master clock, where values specify
            whether or not to save outputs at every step of a simulation.

        """
        ds = Dataset(coords={self.master_clock_dim: self.master_clock_coord})

        for clock, coord in self.clock_coords.items():
            if clock != self.master_clock_dim:
                save_steps = np.in1d(self.master_clock_coord.values, coord.values)
                ds[clock] = (self.master_clock_dim, save_steps)

        return ds

    def _set_clock_coord(self, dim, data):
        xr_var = as_variable(data, name=dim)

        if xr_var.dims != (dim,):
            raise ValueError(
                "Invalid dimension(s) given for clock coordinate "
                f"{dim!r}: found {xr_var.dims!r}, "
                f"expected {dim!r}"
            )

        xr_var.attrs[self._clock_key] = np.uint8(True)

        self._ds.coords[dim] = xr_var

    def _uniformize_clock_coords(self, dim=None, units=None, calendar=None):
        """Ensure consistency across all clock coordinates.

        - maybe update master clock dimension
        - maybe set or update the same units and/or calendar for all
          coordinates as attributes
        - check that all clocks are synchronized with master clock, i.e.,
          there is no coordinate label that is not present in master clock

        """
        if dim is not None:
            if self.master_clock_dim is not None:
                old_mclock_coord = self._ds[self.master_clock_dim]
                old_mclock_coord.attrs.pop(self._master_clock_key)

            if dim not in self._ds.coords:
                raise KeyError(
                    f"Master clock dimension name {dim} as no "
                    "defined coordinate in Dataset"
                )

            self._ds[dim].attrs[self._master_clock_key] = np.uint8(True)
            self._master_clock_dim = dim

        if units is not None:
            for coord in self.clock_coords.values():
                coord.attrs["units"] = units

        if calendar is not None:
            for coord in self.clock_coords.values():
                coord.attrs["calendar"] = calendar

        master_clock_idx = self._ds.indexes.get(self.master_clock_dim)

        for clock_dim in self.clock_coords:
            if clock_dim == self.master_clock_dim:
                continue

            clock_idx = self._ds.indexes[clock_dim]
            diff_idx = clock_idx.difference(master_clock_idx)

            if diff_idx.size:
                raise ValueError(
                    f"Clock coordinate {clock_dim} is not synchronized "
                    f"with master clock coordinate {self.master_clock_dim}. "
                    "The following coordinate labels are "
                    f"absent in master clock: {diff_idx.values}"
                )

    def _set_input_vars(self, model, input_vars):
        invalid_inputs = set(input_vars) - set(model.input_vars)
        if invalid_inputs:
            raise KeyError(
                ", ".join([str(k) for k in invalid_inputs])
                + f" is/are not valid key(s) for input variables in model {model}",
            )

        for (p_name, var_name), data in input_vars.items():
            p_obj = model[p_name]
            var = variables_dict(type(p_obj))[var_name]

            xr_var_name = p_name + "__" + var_name
            xr_var = as_variable(data)

            if var.metadata["description"]:
                xr_var.attrs["description"] = var.metadata["description"]
            xr_var.attrs.update(var.metadata["attrs"])

            self._ds[xr_var_name] = xr_var

    def _set_output_vars_attr(self, clock, value):
        # avoid update attrs in original dataset

        if clock is None:
            attrs = self._ds.attrs.copy()
        else:
            attrs = self._ds[clock].attrs.copy()

        if value is None:
            attrs.pop(self._output_vars_key, None)
        else:
            attrs[self._output_vars_key] = value

        if clock is None:
            self._ds.attrs = attrs
        else:
            new_coord = self._ds.coords[clock].copy()
            new_coord.attrs = attrs
            self._ds[clock] = new_coord

    def _set_output_vars(self, model, output_vars, clear=False):
        # TODO: remove this ugly code (depreciated output_vars format)
        o_vars = {}

        for k, v in output_vars.items():
            if k is None or k in self.clock_coords:
                warnings.warn(
                    "Setting clock dimensions or `None` as keys for `output_vars`"
                    " is depreciated; use variable names instead (and clock "
                    "dimensions or `None` as values, see docs).",
                    FutureWarning,
                    stacklevel=2,
                )
                o_vars.update({vn: k for vn in _flatten_outputs({k: v})[k]})

            else:
                o_vars[k] = v

        output_vars = _flatten_inputs(o_vars)

        # end of depreciated code block

        if not clear:
            _output_vars = {k: v for k, v in self.output_vars.items()}
            _output_vars.update(output_vars)
            output_vars = _output_vars

        invalid_outputs = set(output_vars) - set(model.all_vars)
        if invalid_outputs:
            raise KeyError(
                ", ".join([str(k) for k in invalid_outputs])
                + f" is/are not valid key(s) for variables in model {model}",
            )

        clock_vars = defaultdict(list)

        for (p_name, var_name), clock in output_vars.items():
            if clock is not None and clock not in self.clock_coords:
                raise ValueError(
                    f"{clock!r} coordinate is not a valid clock coordinate."
                )

            xr_var_name = p_name + "__" + var_name
            clock_vars[clock].append(xr_var_name)

        for clock, var_list in clock_vars.items():
            var_str = ",".join(var_list)
            self._set_output_vars_attr(clock, var_str)

        # reset clock_coords cache as attributes of those coords
        # may have been updated
        self._clock_coords = None

    def _reset_output_vars(self, model, output_vars):
        self._set_output_vars_attr(None, None)

        for clock in self.clock_coords:
            self._set_output_vars_attr(clock, None)

        self._set_output_vars(model, output_vars, clear=True)

    @property
    def output_vars(self):
        """Returns a dictionary of output variable names - in the form of
        ``('p_name', 'var_name')`` tuples - as keys and the clock dimension
        names (or None) on which to save snapshots as values.

        Cannot be modified directly.
        """

        def xr_attr_to_dict(attrs, clock):
            var_str = attrs.get(self._output_vars_key)

            if var_str is None:
                return {}
            else:
                return {as_variable_key(k): clock for k in var_str.split(",")}

        o_vars = {}

        for clock, coord in self.clock_coords.items():
            o_vars.update(xr_attr_to_dict(coord.attrs, clock))

        o_vars.update(xr_attr_to_dict(self._ds.attrs, None))

        return Frozen(o_vars)

    @property
    def output_vars_by_clock(self):
        """Returns a dictionary of output variables grouped by clock (keys).

        Cannot be modified directly.
        """
        o_vars = defaultdict(list)

        for k, clock in self.output_vars.items():
            o_vars[clock].append(k)

        return Frozen(dict(o_vars))

    def update_clocks(self, model=None, clocks=None, master_clock=None):
        """Set or update clock coordinates.

        Also copy from the replaced coordinates any attribute that is
        specific to model output variables.

        Parameters
        ----------
        model : :class:`xsimlab.Model` object, optional
            Reference model. If None, tries to get model from context.
        clocks : dict, optional
            Used to create one or several clock coordinates. Dictionary
            values are anything that can be easily converted to
            :class:`xarray.IndexVariable` objects (e.g., a 1-d
            :class:`numpy.ndarray` or a :class:`pandas.Index`).
        master_clock : str or dict, optional
            Name of the clock coordinate (dimension) to use as master clock.
            If not set, the name is inferred from ``clocks`` (only if
            one coordinate is given and if Dataset has no master clock
            defined yet).
            A dictionary can also be given with one of several of these keys:

            - ``dim`` : name of the master clock dimension/coordinate
            - ``units`` : units of all clock coordinate labels
            - ``calendar`` : a unique calendar for all (time) clock coordinates

        Returns
        -------
        updated : Dataset
            Another Dataset with new or replaced coordinates.

        See Also
        --------
        :meth:`xsimlab.create_setup`

        """
        model = _maybe_get_model_from_context(model)

        ds = self._ds.copy()

        if isinstance(master_clock, str):
            master_clock_dict = {"dim": master_clock}

        elif master_clock is None:
            if (
                clocks is not None
                and len(clocks) == 1
                and self.master_clock_dim is None
            ):
                master_clock_dict = {"dim": list(clocks.keys())[0]}
            else:
                master_clock_dict = {}

        else:
            master_clock_dict = master_clock

        master_clock_dim = master_clock_dict.get("dim", self.master_clock_dim)

        if clocks is not None:
            if master_clock_dim is None:
                raise ValueError(
                    "Cannot determine which clock coordinate is the master clock"
                )
            elif (
                master_clock_dim not in clocks
                and master_clock_dim not in self.clock_coords
            ):
                raise KeyError(
                    f"Master clock dimension name {master_clock_dim!r} not found "
                    "in `clocks` nor in Dataset"
                )

            for dim, data in clocks.items():
                ds.xsimlab._set_clock_coord(dim, data)

        ds.xsimlab._uniformize_clock_coords(**master_clock_dict)

        # operations on clock coords may have discarded coord attributes
        o_vars = {k: v for k, v in self.output_vars.items() if v is None or v in ds}
        ds.xsimlab._set_output_vars(model, o_vars)

        return ds

    def update_vars(self, model=None, input_vars=None, output_vars=None):
        """Update model input values and/or output variable names.

        More details about the values allowed for the parameters below can be
        found in the doc of :meth:`xsimlab.create_setup`.

        Parameters
        ----------
        model : :class:`xsimlab.Model` object, optional
            Reference model. If None, tries to get model from context.
        input_vars : dict, optional
            Model input values (may be grouped per process name, as dict of
            dicts).
        output_vars : dict, optional
            Model variables to save as simulation output (time-dependent or
            time-independent).

        Returns
        -------
        updated : Dataset
            Another Dataset with new or replaced variables (inputs) and/or
            attributes (snapshots).

        See Also
        --------
        :meth:`xsimlab.create_setup`

        """
        model = _maybe_get_model_from_context(model)

        ds = self._ds.copy()

        if input_vars is not None:
            ds.xsimlab._set_input_vars(model, _flatten_inputs(input_vars))

        if output_vars is not None:
            ds.xsimlab._set_output_vars(model, output_vars)

        return ds

    def reset_vars(self, model=None):
        """Set or reset Dataset variables with model input default
        values (if any).

        Parameters
        ----------
        model : :class:`xsimlab.Model` object, optional
            Reference model. If None, tries to get model from context.

        Returns
        -------
        updated : Dataset
            Another Dataset with new and/or replaced variables.

        See Also
        --------
        :meth:`Dataset.xsimlab.update_vars`

        """
        model = _maybe_get_model_from_context(model)

        ds = self._ds.copy()

        input_vars_default = {}

        for p_name, var_name in model.input_vars:
            p_obj = model[p_name]
            var = variables_dict(type(p_obj))[var_name]

            if var.default is not attr.NOTHING:
                input_vars_default[(p_name, var_name)] = var.default

        ds.xsimlab._set_input_vars(model, input_vars_default)

        return ds

    def filter_vars(self, model=None):
        """Filter Dataset content according to Model.

        Keep only data variables and coordinates that correspond to
        inputs of the model (keep clock coordinates too).

        Also update xsimlab-specific attributes so that output
        variables given per clock only refer to processes and
        variables defined in the model.

        Parameters
        ----------
        model : :class:`xsimlab.Model` object, optional
            Reference model. If None, tries to get model from context.

        Returns
        -------
        filtered : Dataset
            Another Dataset with (maybe) dropped variables and updated
            attributes.

        See Also
        --------
        :meth:`Dataset.xsimlab.update_vars`

        """
        model = _maybe_get_model_from_context(model)

        # drop variables
        drop_variables = []

        for xr_var_name in self._ds.variables:
            if xr_var_name in self.clock_coords:
                continue

            try:
                p_name, var_name = xr_var_name.split("__")
            except ValueError:
                # not a xsimlab model input: make sure to remove it
                p_name, var_name = ("", xr_var_name)

            if (p_name, var_name) not in model.input_vars:
                drop_variables.append(xr_var_name)

        ds = self._ds.drop(drop_variables)

        # update output variable attributes
        o_vars = {k: v for k, v in self.output_vars.items() if k in model.all_vars}
        ds.xsimlab._reset_output_vars(model, o_vars)

        return ds

    def run(
        self,
        model=None,
        check_dims="strict",
        validate="inputs",
        output_store=None,
        hooks=None,
        safe_mode=True,
    ):
        """Run the model.

        Parameters
        ----------
        model : :class:`xsimlab.Model` object, optional
            Reference model. If None, tries to get model from context.
        check_dims : {'strict', 'transpose'}, optional
            Check the dimension(s) of each input variable given in Dataset.
            It may be one of the following options:

            - 'strict': the dimension labels must exactly correspond to
              (one of) the label sequences defined by their respective model
              variables (default)
            - 'transpose': input variables might be transposed in order to
              match (one of) the label sequences defined by their respective
              model variables

            If None is given, no check is performed.
        validate : {'inputs', 'all'}, optional
            Define what will be validated using the variable's validators
            defined in ``model``'s processes (if any). It may be one of the
            following options:

            - 'inputs': validate only values given as inputs (default)
            - 'all': validate both input values and values set through foreign
              variables in process classes

            The latter may significantly impact performance, but it may be
            useful for debugging.
            If None is given, no validation is performed.
        output_store : str or :class:`zarr.Group` object, optional
            If a string (path) is given, output simulation data
            will be saved in that specified directory in the file
            system. If None is given (default), all output data
            will be saved in memory. This parameter also directly
            accepts a zarr group object or (most of) zarr store
            objects for more storage options (see notes below).
        hooks : list, optional
            One or more runtime hooks, i.e., functions decorated with
            :func:`~xsimlab.runtime_hook` or instances of
            :class:`~xsimlab.RuntimeHook`. The latter can also be used using
            the ``with`` statement or using their ``register()`` method.
        safe_mode : bool, optional
            If True (default), it is safe to run multiple simulations
            simultaneously. Generally safe mode shouldn't be disabled, except
            in a few cases (e.g., debugging).

        Notes
        -----
        xarray-simlab uses the zarr library (https://zarr.readthedocs.io) to
        save model inputs and outputs during a simulation. zarr provides a
        common interface to multiple storage solutions (e.g., in memory, on
        disk, cloud-based storage, databases, etc.). Some stores may not work
        well with xarray-simlab, though. For example
        :class:`zarr.storage.ZipStore` is not supported because it is not
        possible to write data to a dataset after it has been created.

        Returns
        -------
        output : Dataset
            Another Dataset with both model inputs and outputs. The data is lazily
            loaded from the zarr store used to save inputs and outputs.

        """
        model = _maybe_get_model_from_context(model)

        if safe_mode:
            model = model.clone()

        store = {}

        driver = XarraySimulationDriver(
            self._ds,
            model,
            store,
            output_store,
            check_dims=check_dims,
            validate=validate,
            hooks=hooks,
        )

        return driver.run_model()


def create_setup(
    model=None,
    clocks=None,
    master_clock=None,
    input_vars=None,
    output_vars=None,
    fill_default=True,
):
    """Create a specific setup for model runs.

    This convenient function creates a new :class:`xarray.Dataset`
    object with everything needed to run a model (i.e., input values,
    time steps, output variables to save at given times) as data
    variables, coordinates and attributes.

    Parameters
    ----------
    model : :class:`xsimlab.Model` object, optional
        Create a simulation setup for this model. If None, tries to get model
        from context.
    clocks : dict, optional
        Used to create one or several clock coordinates. Dictionary
        values are anything that can be easily converted to
        :class:`xarray.IndexVariable` objects (e.g., a 1-d
        :class:`numpy.ndarray` or a :class:`pandas.Index`).
    master_clock : str or dict, optional
        Name of the clock coordinate (dimension) to use as master clock.
        If not set, the name is inferred from ``clocks`` (only if
        one coordinate is given and if Dataset has no master clock
        defined yet).
        A dictionary can also be given with one of several of these keys:

        - ``dim`` : name of the master clock dimension/coordinate
        - ``units`` : units of all clock coordinate labels
        - ``calendar`` : a unique calendar for all (time) clock coordinates
    input_vars : dict, optional
        Dictionary with values given for model inputs. Entries of the
        dictionary may look like:

        - ``'foo': {'bar': value, ...}`` or
        - ``('foo', 'bar'): value`` or
        - ``'foo__bar': value``

        where ``foo`` is the name of a existing process in the model and
        ``bar`` is the name of an (input) variable declared in that process.

        Values are anything that can be easily converted to
        :class:`xarray.Variable` objects, e.g., single values, array-like,
        ``(dims, data, attrs)`` tuples or xarray objects.
    output_vars : dict, optional
        Dictionary with model variable names to save as simulation output
        (time-dependent or time-independent). Entries of the dictionary look
        similar than for ``input_vars`` (see here above), except that here
        ``value`` must correspond to the dimension of a clock coordinate
        (i.e., new output values will be saved at each time given by the
        coordinate labels) or ``None`` (i.e., only one value will be saved
        at the end of the simulation).
    fill_default : bool, optional
        If True (default), automatically fill the dataset with all model
        inputs missing in ``input_vars`` and their default value (if any).

    Returns
    -------
    dataset : :class:`xarray.Dataset`
        A new Dataset object with model inputs as data variables or coordinates
        (depending on their given value) and clock coordinates.
        The names of the input variables also include the name of their process
        (i.e., 'foo__bar').

    Notes
    -----
    Output variable names are added in Dataset as specific attributes
    (global and/or clock coordinate attributes).

    """
    model = _maybe_get_model_from_context(model)

    def maybe_fill_default(ds):
        if fill_default:
            return ds.xsimlab.reset_vars(model=model)
        else:
            return ds

    ds = (
        Dataset()
        .xsimlab.update_clocks(model=model, clocks=clocks, master_clock=master_clock)
        .pipe(maybe_fill_default)
        .xsimlab.update_vars(
            model=model, input_vars=input_vars, output_vars=output_vars
        )
    )

    return ds<|MERGE_RESOLUTION|>--- conflicted
+++ resolved
@@ -11,12 +11,7 @@
 
 from .drivers import XarraySimulationDriver
 from .model import Model
-<<<<<<< HEAD
-from .utils import variables_dict
-=======
-from .stores import InMemoryOutputStore
 from .utils import Frozen, variables_dict
->>>>>>> d5db973f
 
 
 @register_dataset_accessor("filter")
